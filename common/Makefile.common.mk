--- conflicted
+++ resolved
@@ -97,11 +97,7 @@
 	@license-lint --mirror
 
 TMP := $(shell mktemp -d -u)
-<<<<<<< HEAD
-UPDATE_BRANCH ?= "release-1.10"
-=======
 UPDATE_BRANCH ?= "release-1.11"
->>>>>>> 7c470470
 
 update-common:
 	@mkdir -p $(TMP)
