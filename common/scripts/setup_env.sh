--- conflicted
+++ resolved
@@ -63,11 +63,7 @@
 
 # Build image to use
 if [[ "${IMAGE_VERSION:-}" == "" ]]; then
-<<<<<<< HEAD
-  export IMAGE_VERSION=release-1.10-2021-07-21T19-44-12
-=======
   export IMAGE_VERSION=release-1.11-2021-08-09T16-46-08
->>>>>>> 7c470470
 fi
 if [[ "${IMAGE_NAME:-}" == "" ]]; then
   export IMAGE_NAME=build-tools
